import re
from typing import List, Optional, Tuple

from loguru import logger

from aniworld.models import Episode  # type: ignore

from app.config import PROVIDER_ORDER
from .errors import DownloadError, LanguageUnavailableError
from .language import normalize_language

_AVAIL_RE = re.compile(r"Available languages:\s*\[([^\]]*)\]", re.IGNORECASE)


def _parse_available_languages_from_error(msg: str) -> List[str]:
    """
    Extracts a list of available language names from a provider error message.

    Searches the message for a bracketed, comma-separated list of languages (for example:
    "Available languages: ['English Sub', 'German Sub']"). Returns the language names in their original order with duplicates removed. If no language list is found, returns an empty list.

    Parameters:
        msg (str): Error message text to parse.

    Returns:
        List[str]: Ordered list of extracted language names, or an empty list if none found.
    """
    match = _AVAIL_RE.search(msg or "")
    if not match:
        return []
    raw = match.group(1)
    parts = [p.strip(" '\"\t") for p in raw.split(",") if p.strip()]
    seen = set()
    out: List[str] = []
    for part in parts:
        if part not in seen:
            seen.add(part)
            out.append(part)
    return out


def _try_get_direct(ep: Episode, provider_name: str, language: str) -> Optional[str]:
    """
    Attempt to obtain a direct download URL from a specific provider for a given language.

    Parameters:
        ep (Episode): Episode to query for a direct link.
        provider_name (str): Provider identifier to query.
        language (str): Desired language (will be normalized before the request).

    Returns:
        Optional[str]: Direct download URL if found, `None` otherwise.

    Raises:
        LanguageUnavailableError: If the provider reports the requested language is not offered; the exception contains the list of available languages.
    """
    language = normalize_language(language)
    logger.info("Trying provider '%s' for language '%s'", provider_name, language)
    try:
        url = ep.get_direct_link(provider_name, language)  # Lib-API
        if url:
            logger.success(
                "Found direct URL from provider '%s': %s", provider_name, url
            )
            return url
        logger.warning("Provider '%s' returned no URL.", provider_name)
    except Exception as exc:
        msg = str(exc)
        if "No provider found for language" in msg:
            available = _parse_available_languages_from_error(msg)
<<<<<<< HEAD
            logger.error("Language '%s' unavailable. Available: %s", language, available)
            raise LanguageUnavailableError(language, available) from exc
=======
            logger.error(
                "Language '%s' unavailable. Available: %s", language, available
            )
            raise LanguageUnavailableError(language, available)
>>>>>>> af675a76
        logger.warning("Exception from provider '%s': %s", provider_name, msg)
    return None


def _auto_fill_languages(ep: Episode) -> Optional[object]:
    """
    Retrieve or populate the episode's available languages.

    If the episode already exposes language information via `language_name`, `languages`, or
    `available_languages`, that value is returned. Otherwise, attempts the episode's
    auto-fill methods in order: `auto_fill_details`, `_auto_fill_basic_details`,
    `auto_fill_basic_details` to populate language data, ignoring errors from those calls,
    and then returns whatever language information is available afterwards.

    Parameters:
        ep (Episode): The episode object to inspect or auto-fill.

    Returns:
        The episode's language value (e.g., a string, list, or other representation) if present,
        or `None` when no language information could be determined.
    """
    _langs = (
        getattr(ep, "language_name", None)
        or getattr(ep, "languages", None)
        or getattr(ep, "available_languages", None)
    )
    if _langs:
        return _langs
    for auto_name in (
        "auto_fill_details",
        "_auto_fill_basic_details",
        "auto_fill_basic_details",
    ):
        auto_fn = getattr(ep, auto_name, None)
        if callable(auto_fn):
            try:
                auto_fn()
                break
            except Exception as err:  # pragma: no cover - defensive
                logger.warning(
                    "Failed to auto-fill episode details using %s(): %s",
                    auto_name,
                    err,
                )
    return (
        getattr(ep, "language_name", None)
        or getattr(ep, "languages", None)
        or getattr(ep, "available_languages", None)
    )


def _validate_language_available(ep: Episode, language: str) -> None:
    """
    Ensure the requested language is listed among the episode's available languages.

    If the episode exposes no language information, the check is skipped. If the episode provides one or more available languages and the requested language is not among them, a LanguageUnavailableError is raised containing the requested language and the available languages.

    Parameters:
        ep (Episode): Episode whose available languages will be checked.
        language (str): Language to validate (code or name as used by episode/providers).

    Raises:
        LanguageUnavailableError: If the episode reports available languages and the requested language is not present; includes the requested language and the list of available languages.
    """
    langs = _auto_fill_languages(ep)
    if langs is None:
        return
    if isinstance(langs, str):
        lang_iter = [langs]
    else:
        try:
            lang_iter = list(langs)
        except Exception:
            lang_iter = None
    if lang_iter is not None and language not in lang_iter:
        logger.error(
            "Requested language '%s' not available. Available: %s", language, lang_iter
        )
        raise LanguageUnavailableError(language, lang_iter)


def get_direct_url_with_fallback(
    ep: Episode,
    *,
    preferred: Optional[str],
    language: str,
) -> Tuple[str, str]:
    """
    Resolve a direct download URL for an episode, trying a preferred provider first and falling back to the configured provider order.

    Parameters:
        ep (Episode): Episode object to resolve the direct link for.
        preferred (Optional[str]): Provider name to try first; ignored if empty or None.
        language (str): Desired language label; will be normalized before use.

    Returns:
        tuple: (direct_url, provider_name) where `direct_url` is the resolved URL and `provider_name` is the provider that supplied it.

    Raises:
        LanguageUnavailableError: If the requested language is not offered by the episode or a provider indicates the language is unavailable.
        DownloadError: If no provider yields a direct URL after all fallbacks.
    """
    language = normalize_language(language)
    logger.info(
        "Getting direct URL with fallback. Preferred: %s, Language: %s",
        preferred,
        language,
    )

    _validate_language_available(ep, language)

    tried: List[str] = []

    if preferred:
        pref = preferred.strip()
        if pref:
            tried.append(pref)
            try:
                url = _try_get_direct(ep, pref, language)
            except LanguageUnavailableError:
                raise
            if url:
                logger.success("Using preferred provider '%s'", pref)
                return url, pref

    for provider in PROVIDER_ORDER:
        if provider in tried:
            continue
        tried.append(provider)
        try:
            url = _try_get_direct(ep, provider, language)
        except LanguageUnavailableError:
            raise
        if url:
            logger.success("Using fallback provider '%s'", provider)
            return url, provider

    logger.error(
        "No direct link found. Tried providers: %s", ", ".join(tried) or "none"
    )
    raise DownloadError(
        f"No direct link found. Tried providers: {', '.join(tried) or 'none'}"
    )<|MERGE_RESOLUTION|>--- conflicted
+++ resolved
@@ -68,15 +68,8 @@
         msg = str(exc)
         if "No provider found for language" in msg:
             available = _parse_available_languages_from_error(msg)
-<<<<<<< HEAD
             logger.error("Language '%s' unavailable. Available: %s", language, available)
             raise LanguageUnavailableError(language, available) from exc
-=======
-            logger.error(
-                "Language '%s' unavailable. Available: %s", language, available
-            )
-            raise LanguageUnavailableError(language, available)
->>>>>>> af675a76
         logger.warning("Exception from provider '%s': %s", provider_name, msg)
     return None
 
