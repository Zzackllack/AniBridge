--- conflicted
+++ resolved
@@ -4,13 +4,8 @@
 
 [project]
 name = "anibridge"
-<<<<<<< HEAD
-version = "1.16.0"
+version = "1.16.1"
 description = "AniBridge - small utility to bridge AniWorld and Serienstream (s.to) catalogues to the *arr stack"
-=======
-version = "1.16.1"
-description = "AniBridge - small utility to bridge aniworld.to site for anime releases to the *arr stack"
->>>>>>> 12324dd2
 readme = "README.md"
 license = "BSD-3-Clause"
 license-files = ["LICENSE"]
