--- conflicted
+++ resolved
@@ -8,11 +8,7 @@
 
 from app.db.models import Job
 
-<<<<<<< HEAD
 
-def _setup_scheduler(tmp_path: Path, monkeypatch: Any) -> ModuleType:
-    """Configure environment and database for scheduler tests."""
-=======
 def _setup_scheduler(tmp_path, monkeypatch):
     """
     Prepare a test scheduler environment and return the scheduler module.
@@ -22,7 +18,6 @@
     Returns:
         module: The imported `app.core.scheduler` module.
     """
->>>>>>> 3745c76e
     monkeypatch.setenv("ANIBRIDGE_UPDATE_CHECK", "0")
     data_dir = tmp_path / "data"
     download_dir = tmp_path / "downloads"
@@ -46,10 +41,6 @@
     return scheduler
 
 
-<<<<<<< HEAD
-def _create_job() -> str:
-    """Create a job in the database and return its ID."""
-=======
 def _create_job():
     """
     Create a new job in the test database for the source site "aniworld.to" and return its identifier.
@@ -57,17 +48,12 @@
     Returns:
         The created job's id.
     """
->>>>>>> 3745c76e
     from app.db import create_job, engine
 
     with Session(engine) as session:
         return create_job(session, source_site="aniworld.to").id
 
 
-<<<<<<< HEAD
-def _get_job(job_id: str) -> Optional[Job]:
-    """Fetch a job by ID from the test database."""
-=======
 def _get_job(job_id: str):
     """
     Retrieve a job record from the database by its identifier.
@@ -78,7 +64,6 @@
     Returns:
         The job record matching `job_id`, or `None` if no such job exists.
     """
->>>>>>> 3745c76e
     from app.db import get_job, engine
 
     with Session(engine) as session:
